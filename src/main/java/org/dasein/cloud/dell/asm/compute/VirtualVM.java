/**
 * Copyright (C) 2013 Dell, Inc.
 * See annotations for authorship information
 *
 * ====================================================================
 * Licensed under the Apache License, Version 2.0 (the "License");
 * you may not use this file except in compliance with the License.
 * You may obtain a copy of the License at
 *
 * http://www.apache.org/licenses/LICENSE-2.0
 *
 * Unless required by applicable law or agreed to in writing, software
 * distributed under the License is distributed on an "AS IS" BASIS,
 * WITHOUT WARRANTIES OR CONDITIONS OF ANY KIND, either express or implied.
 * See the License for the specific language governing permissions and
 * limitations under the License.
 * ====================================================================
 */

package org.dasein.cloud.dell.asm.compute;

<<<<<<< HEAD
import org.dasein.cloud.CloudException;
import org.dasein.cloud.InternalException;
import org.dasein.cloud.Requirement;
import org.dasein.cloud.ResourceStatus;
import org.dasein.cloud.compute.AbstractVMSupport;
import org.dasein.cloud.compute.Architecture;
import org.dasein.cloud.compute.ImageClass;
import org.dasein.cloud.compute.VMFilterOptions;
import org.dasein.cloud.compute.VMLaunchOptions;
import org.dasein.cloud.compute.VMScalingOptions;
import org.dasein.cloud.compute.VirtualMachine;
import org.dasein.cloud.compute.VirtualMachineProduct;
import org.dasein.cloud.compute.VmState;
import org.dasein.cloud.dell.asm.DellASM;
=======
import org.apache.commons.lang.StringEscapeUtils;
import org.apache.log4j.Logger;
import org.apache.velocity.VelocityContext;
import org.apache.velocity.app.Velocity;
import org.apache.velocity.exception.ResourceNotFoundException;
import org.dasein.cloud.*;
import org.dasein.cloud.compute.*;
import org.dasein.cloud.dell.asm.APIHandler;
import org.dasein.cloud.dell.asm.APIResponse;
import org.dasein.cloud.dell.asm.ASMException;
import org.dasein.cloud.dell.asm.DellASM;
import org.dasein.cloud.network.IPVersion;
import org.dasein.cloud.network.RawAddress;
import org.dasein.cloud.util.APITrace;
import org.dasein.util.uom.storage.Gigabyte;
import org.dasein.util.uom.storage.Megabyte;
import org.dasein.util.uom.storage.Storage;
import org.w3c.dom.*;
>>>>>>> a8f24728

import javax.annotation.Nonnull;
import javax.annotation.Nullable;
<<<<<<< HEAD
import java.util.Collections;
import java.util.Locale;
=======
import javax.xml.parsers.DocumentBuilderFactory;
import javax.xml.transform.OutputKeys;
import javax.xml.transform.Transformer;
import javax.xml.transform.TransformerFactory;
import javax.xml.transform.dom.DOMSource;
import javax.xml.transform.stream.StreamResult;
import java.io.ByteArrayInputStream;
import java.io.PrintWriter;
import java.io.StringWriter;
import java.text.ParseException;
import java.text.SimpleDateFormat;
import java.util.*;
>>>>>>> a8f24728

/**
 * Implements the Dasein Cloud interface for interacting with virtual machines for virtual machines and physical servers
 * in a Dell ASM converged infrastructure.
 * <p>Created by George Reese: 6/20/13 4:07 PM</p>
 * @author George Reese
 * @version 2013.07
 * @since 2013.07
 */
public class VirtualVM extends AbstractVMSupport<DellASM> {
    static private final Logger logger = DellASM.getLogger(VirtualVM.class);
    DellASM provider = null;

    static public final String ENUMERATE_LAB_SESSIONS = "enumerateLabSessions";
    static public final String ENUMERATE_RESERVATIONS = "enumerateReservations";
    static public final String MAKE_RESERVATION = "makeReservation";
    static public final String CONFIRM_RESPONSE = "confirmResponse";
    static public final String JOIN_LAB_SESSION = "joinLabsession";
    static public final String LEAVE_LAB_SESSION = "leaveLabsession";
    static public final String READ_TOPOLOGY = "readTopology";
    static public final String POWER_ON = "powerOn";
    static public final String POWER_OFF = "powerOff";

<<<<<<< HEAD
    @Override
    public int getCostFactor(@Nonnull VmState state) throws InternalException, CloudException {
        return 100;
    }

    @Override
    public int getMaximumVirtualMachineCount() throws CloudException, InternalException {
        return -2;
=======
    static public final String FOUND_RESERVATION_OPTIONS = "res.scheduler.400";

    public VirtualVM(@Nonnull DellASM provider) {
        super(provider);
        this.provider = provider;
    }

    @Override
    public VirtualMachine alterVirtualMachine(@Nonnull String vmId, @Nonnull VMScalingOptions options) throws InternalException, CloudException {
        //TODO: Check modifyReservation call for this
        return null;
    }

    @Nonnull
    @Override
    public VirtualMachine clone(@Nonnull String vmId, @Nonnull String intoDcId, @Nonnull String name, @Nonnull String description, boolean powerOn, @Nullable String... firewallIds) throws InternalException, CloudException {
        //TODO: Can be done in console but maybe not API - need to be sure
        throw new OperationNotSupportedException("Cloning VMs is not supported by ASM");
    }

    @Override
    public VMScalingCapabilities describeVerticalScalingCapabilities() throws CloudException, InternalException {
        return VMScalingCapabilities.getInstance(false, false, Requirement.NONE, Requirement.NONE);
>>>>>>> a8f24728
    }

    @Override
    public @Nullable VirtualMachineProduct getProduct(@Nonnull String productId) throws InternalException, CloudException {
        for( VirtualMachineProduct product : listProducts(Architecture.I64) ) {
            if( product.getProviderProductId().equals(productId) ) {
                return product;
            }
        }
        for( VirtualMachineProduct product : listProducts(Architecture.I32) ) {
            if( product.getProviderProductId().equals(productId) ) {
                return product;
            }
        }
        return null;
    }

    @Override
<<<<<<< HEAD
    public @Nonnull String getProviderTermForServer(@Nonnull Locale locale) {
        return "VM";
=======
    public String getProviderTermForServer(@Nonnull Locale locale) {
        return "Virtual Machine";
>>>>>>> a8f24728
    }

    @Override
    public VirtualMachine getVirtualMachine(@Nonnull String vmId) throws InternalException, CloudException {
        //TODO: Ditch this - do readtopology call instead then toVM and throw away non matching device IDs.

        VMFilterOptions options = VMFilterOptions.getInstance(vmId);
        ArrayList<VirtualMachine> vms = (ArrayList<VirtualMachine>)listVirtualMachines(options);
        for(VirtualMachine vm : vms){
            if(vm.getProviderVirtualMachineId().equals(vmId)) return vm;
        }
        throw new InternalException("Could not find VM with ID: " + vmId);
    }

<<<<<<< HEAD
    @Override
    public @Nonnull Requirement identifyImageRequirement(@Nonnull ImageClass cls) throws CloudException, InternalException {
        return Requirement.NONE;
=======
    @Nonnull
    @Override
    public VmStatistics getVMStatistics(@Nonnull String vmId, @Nonnegative long from, @Nonnegative long to) throws InternalException, CloudException {
        return null;
    }

    @Nonnull
    @Override
    public Iterable<VmStatistics> getVMStatisticsForPeriod(@Nonnull String vmId, @Nonnegative long from, @Nonnegative long to) throws InternalException, CloudException {
        return null;
    }

    @Nonnull
    @Override
    public Requirement identifyImageRequirement(@Nonnull ImageClass cls) throws CloudException, InternalException {
        return Requirement.REQUIRED;
    }

    @Nonnull
    @Override
    public Requirement identifyPasswordRequirement(Platform platform) throws CloudException, InternalException {
        return Requirement.OPTIONAL;
    }

    @Nonnull
    @Override
    public Requirement identifyRootVolumeRequirement() throws CloudException, InternalException {
        return Requirement.NONE;
    }

    @Nonnull
    @Override
    public Requirement identifyShellKeyRequirement(Platform platform) throws CloudException, InternalException {
        return Requirement.OPTIONAL;
    }

    @Nonnull
    @Override
    public Requirement identifyStaticIPRequirement() throws CloudException, InternalException {
        return Requirement.OPTIONAL;
    }

    @Nonnull
    @Override
    public Requirement identifyVlanRequirement() throws CloudException, InternalException {
        return Requirement.OPTIONAL;
>>>>>>> a8f24728
    }

    @Override
    public boolean isAPITerminationPreventable() throws CloudException, InternalException {
        return false;
    }

    @Override
    public boolean isBasicAnalyticsSupported() throws CloudException, InternalException {
        return false;
    }

    @Override
    public boolean isExtendedAnalyticsSupported() throws CloudException, InternalException {
        return false;
    }

    @Override
    public boolean isSubscribed() throws CloudException, InternalException {
        return true;
    }

    @Override
    public boolean isUserDataSupported() throws CloudException, InternalException {
<<<<<<< HEAD
        return false;
    }

    @Override
    public @Nonnull VirtualMachine launch(@Nonnull VMLaunchOptions withLaunchOptions) throws CloudException, InternalException {
        return null;  //To change body of implemented methods use File | Settings | File Templates.
=======
        return true;
    }

    @Nonnull
    @Override
    public VirtualMachine launch(@Nonnull VMLaunchOptions withLaunchOptions) throws CloudException, InternalException {
        APITrace.begin(provider, "launchVM");
        try{
            String imageId = withLaunchOptions.getMachineImageId();
            String dataCenterId = withLaunchOptions.getDataCenterId();
            String name = withLaunchOptions.getHostName();
            String description = withLaunchOptions.getDescription();

            APIHandler handler = new APIHandler(provider);
            VelocityContext vc;
            org.apache.velocity.Template template;
            StringWriter sw = new StringWriter();

            try{
                template = Velocity.getTemplate("templates/ASM-makeReservation.vm");
            }
            catch(ResourceNotFoundException ex){
                throw new InternalException("An error occurred while launching a VM: " + ex.getMessage());
            }

            vc = new VelocityContext();
            vc.put("endpoint", handler.getEndpoint());
            vc.put("connectionId", handler.getConnectionId());
            vc.put("makeReservation", MAKE_RESERVATION.toLowerCase());
            vc.put("makeReservationDtd", MAKE_RESERVATION + "Request.dtd");
            vc.put("machineImageId", imageId);
            vc.put("hostName", name);
            SimpleDateFormat sdf = new SimpleDateFormat("yyyy-MM-dd'T'HH:mm:ssz");
            String sessionDuration = "<permanent start=\"" + sdf.format(new Date()) + "\" />";//TODO: if start/end times provided add here
            vc.put("sessionDuration", sessionDuration);

            template.merge(vc, sw);
            APIResponse response = handler.post(MAKE_RESERVATION, sw.toString());
            Document doc = response.getXML();
            if(doc == null){
                throw new ASMException(CloudErrorType.COMMUNICATION, response.getCode(), "NoResponse", "No response from make reservation request");
            }

            Node responseSet = doc.getElementsByTagName("responseset").item(0);
            String responseCode = responseSet.getAttributes().getNamedItem("code").getNodeValue().trim();
            if(responseCode.equalsIgnoreCase(FOUND_RESERVATION_OPTIONS)){
                String responseId = null;

                NodeList hosts = responseSet.getChildNodes();
                for(int i=0;i<hosts.getLength();i++){
                    Node host = hosts.item(i);
                    if(host.getNodeType() == Node.TEXT_NODE)continue;
                    if(host.getNodeName().equalsIgnoreCase("response")){
                        responseId = host.getAttributes().getNamedItem("responseid").getNodeValue();
                        //No way to determine host health so just use first one found
                        break;
                    }
                }

                if(responseId != null){
                    sw = new StringWriter();
                    try{
                        template = Velocity.getTemplate("templates/ASM-confirmResponse.vm");
                    }
                    catch(ResourceNotFoundException ex){
                        throw new InternalException("An error occurred while launching a VM: " + ex.getMessage());
                    }

                    vc = new VelocityContext();
                    vc.put("endpoint", handler.getEndpoint());
                    vc.put("connectionId", handler.getConnectionId());
                    vc.put("confirmResponse", CONFIRM_RESPONSE.toLowerCase());
                    vc.put("confirmResponseDtd", CONFIRM_RESPONSE + "Request.dtd");
                    vc.put("responseId", responseId);
                    vc.put("name", name);

                    template.merge(vc, sw);
                    APIResponse confirmResponse = handler.post(CONFIRM_RESPONSE, sw.toString());
                    Document confirmDoc = confirmResponse.getXML();
                    if(confirmDoc == null){
                        throw new ASMException(CloudErrorType.COMMUNICATION, response.getCode(), "NoVM", "An error occurred while creating a session for the VM");
                    }
                    String reservationId = confirmDoc.getElementsByTagName("confirmresponse").item(0).getAttributes().getNamedItem("reservationid").getNodeValue().trim();

                    try{
                        template = Velocity.getTemplate("templates/ASM-readTopology.vm");
                    }
                    catch(ResourceNotFoundException ex){
                        throw new InternalException("An error occurred reading the current topology: " + ex.getMessage());
                    }

                    vc = new VelocityContext();
                    sw = new StringWriter();
                    vc.put("endpoint", handler.getEndpoint());
                    vc.put("connectionId", handler.getConnectionId());
                    vc.put("readTopologyDtd", READ_TOPOLOGY + "Request.dtd");
                    vc.put("reservationId", reservationId);

                    template.merge(vc, sw);
                    APIResponse topologyResponse = handler.post(READ_TOPOLOGY, sw.toString());
                    Document topologyDoc = topologyResponse.getXML();
                    if(doc == null){
                        logger.error("No content in topology");
                        throw new ASMException(CloudErrorType.COMMUNICATION, response.getCode(), "NoContent", "No content in topology");
                    }

                    NodeList xmltext = topologyDoc.getElementsByTagName("xmltext");
                    try{
                        Document topologyContent = DocumentBuilderFactory.newInstance().newDocumentBuilder().parse(new ByteArrayInputStream(((CharacterData)xmltext.item(0).getFirstChild()).getData().trim().getBytes()));
                        Collection<VirtualMachine> machines = toVirtualMachine(reservationId, topologyContent);
                        if(machines != null){
                            for(VirtualMachine vm : machines){
                                if(vm != null){
                                    vm.setCreationTimestamp(new Date().getTime());
                                    return vm;//We can safely return on the first VM in the collection
                                }
                            }
                        }
                    }
                    catch(Exception ex){
                        ex.printStackTrace();
                        logger.error(ex.getMessage());
                        throw new InternalException(ex.getMessage());
                    }
                    return null;
                }
                else{
                    throw new InternalException("An error occurred establishing a session for launch");
                }
            }
            else{
                String error = responseSet.getAttributes().getNamedItem("message").getNodeValue().trim();
                throw new ASMException(CloudErrorType.GENERAL, -1, responseCode, error);
            }
        }
        finally{
            APITrace.end();
        }
>>>>>>> a8f24728
    }

    @Override
<<<<<<< HEAD
    public @Nonnull Iterable<VirtualMachineProduct> listProducts(@Nonnull Architecture architecture) throws InternalException, CloudException {
        return null;  //To change body of implemented methods use File | Settings | File Templates.
=======
    public Iterable<String> listFirewalls(@Nonnull String vmId) throws InternalException, CloudException {
        return null;
    }

    @Override
    public Iterable<VirtualMachineProduct> listProducts(Architecture architecture) throws InternalException, CloudException {
        //TODO: This is a mock up of potential product sizes - there doesn't seem to be a way to extract this data programatically
        ArrayList<VirtualMachineProduct> sizes = new ArrayList<VirtualMachineProduct>();

        for( Architecture a : listSupportedArchitectures() ) {
            if( a.equals(architecture) ) {
                if( a.equals(Architecture.I32) ) {
                    for( int cpu : new int[] { 1, 2 } ) {
                        for( int ram : new int[] { 512, 1024, 2048 } ) {
                            VirtualMachineProduct product = new VirtualMachineProduct();

                            product.setCpuCount(cpu);
                            product.setDescription("Custom product " + architecture + " - " + cpu + " CPU, " + ram + "GB RAM");
                            product.setName(cpu + " CPU/" + ram + " GB RAM");
                            product.setRootVolumeSize(new Storage<Gigabyte>(1, Storage.GIGABYTE));
                            product.setProviderProductId(cpu + ":" + ram);
                            product.setRamSize(new Storage<Megabyte>(ram, Storage.MEGABYTE));
                            sizes.add(product);
                        }
                    }
                }
                else {
                    for( int cpu : new int[] { 1, 2, 4, 8 } ) {
                        for( int ram : new int[] { 1024, 2048, 4096, 10240, 20480 } ) {
                            VirtualMachineProduct product = new VirtualMachineProduct();

                            product.setCpuCount(cpu);
                            product.setDescription("Custom product " + architecture + " - " + cpu + " CPU, " + ram + "GB RAM");
                            product.setName(cpu + " CPU/" + ram + " GB RAM");
                            product.setRootVolumeSize(new Storage<Gigabyte>(1, Storage.GIGABYTE));
                            product.setProviderProductId(cpu + ":" + ram);
                            product.setRamSize(new Storage<Megabyte>(ram, Storage.MEGABYTE));
                            sizes.add(product);
                        }
                    }
                }
                return sizes;
            }
        }
        return Collections.emptyList();
>>>>>>> a8f24728
    }

    @Override
    public Iterable<Architecture> listSupportedArchitectures() throws InternalException, CloudException {
<<<<<<< HEAD
        return Collections.singletonList(Architecture.I64);
=======
        Collection<Architecture> supported = new ArrayList<Architecture>();
        supported.add(Architecture.I32);
        supported.add(Architecture.I64);
        return supported;
>>>>>>> a8f24728
    }

    @Override
<<<<<<< HEAD
    public @Nonnull Iterable<ResourceStatus> listVirtualMachineStatus() throws InternalException, CloudException {
        return null;  //To change body of implemented methods use File | Settings | File Templates.
=======
    public Iterable<ResourceStatus> listVirtualMachineStatus() throws InternalException, CloudException {
        ArrayList<VirtualMachine> vms = (ArrayList<VirtualMachine>)listVirtualMachines();
        if(vms != null && vms.size() > 0){
            ArrayList<ResourceStatus> statuses = new ArrayList<ResourceStatus>();
            for(VirtualMachine vm : vms){
                statuses.add(new ResourceStatus(vm.getProviderVirtualMachineId(), vm.getCurrentState()));
            }
            return statuses;
        }
        else return Collections.emptyList();
>>>>>>> a8f24728
    }

    @Override
<<<<<<< HEAD
    public @Nonnull Iterable<VirtualMachine> listVirtualMachines() throws InternalException, CloudException {
        return null;  //To change body of implemented methods use File | Settings | File Templates.
=======
    public Iterable<VirtualMachine> listVirtualMachines() throws InternalException, CloudException {
        VMFilterOptions options = VMFilterOptions.getInstance();
        return listVirtualMachines(options);
>>>>>>> a8f24728
    }

    @Override
<<<<<<< HEAD
    public @Nonnull Iterable<VirtualMachine> listVirtualMachines(@Nullable VMFilterOptions options) throws InternalException, CloudException {
        return null;  //To change body of implemented methods use File | Settings | File Templates.
=======
    public Iterable<VirtualMachine> listVirtualMachines(@Nullable VMFilterOptions options) throws InternalException, CloudException {
        //TODO: Add filters if possible
        APITrace.begin(provider, "listVirtualMachines");
        try{
            ProviderContext ctx = provider.getContext();
            if( ctx == null ) {
                throw new CloudException("No context was established for this request");
            }

            APIHandler handler = new APIHandler(provider);
            VelocityContext vc;
            org.apache.velocity.Template template;
            StringWriter sw = new StringWriter();

            try{
                template = Velocity.getTemplate("templates/ASM-enumerateReservations.vm");
            }
            catch(ResourceNotFoundException ex){
                throw new InternalException("An error occurred while listing VMs: " + ex.getMessage());
            }
            String extraFilters = "";

            vc = new VelocityContext();
            vc.put("endpoint", handler.getEndpoint());
            vc.put("connectionId", handler.getConnectionId());
            vc.put("enumerateReservations", ENUMERATE_RESERVATIONS.toLowerCase());
            vc.put("enumerateReservationsDtd", ENUMERATE_RESERVATIONS + "Request.dtd");
            vc.put("extraFilters", extraFilters);//TODO: Need to filter out anything not in AWAITING_SECURITY_SETTING_UP, SNAPSHOT, RUNNING, SETTING_UP or CONFIRMED - can't get this working

            template.merge(vc, sw);
            APIResponse response = handler.post(ENUMERATE_RESERVATIONS, sw.toString());
            Document doc = response.getXML();
            if(doc == null){
                throw new ASMException(CloudErrorType.COMMUNICATION, response.getCode(), "NoVMs", "No reservations in lab response");
            }

            ArrayList<VirtualMachine> vms = new ArrayList<VirtualMachine>();
            //ImageFilterOptions imgOptions = null;
            //Collection<MachineImage> images = (Collection<MachineImage>)provider.getComputeServices().getImageSupport().listImages(imgOptions);
            NodeList reservations = doc.getElementsByTagName("reservation");
            if(reservations != null){
                for(int i=0;i<reservations.getLength();i++){
                    Node node = reservations.item(i);
                    String reservationId = node.getAttributes().getNamedItem("reservationid").getNodeValue().trim();

                    try{
                        template = Velocity.getTemplate("templates/ASM-readTopology.vm");
                    }
                    catch(ResourceNotFoundException ex){
                        throw new InternalException("An error occurred reading the current topology: " + ex.getMessage());
                    }

                    vc = new VelocityContext();
                    sw = new StringWriter();
                    vc.put("endpoint", handler.getEndpoint());
                    vc.put("connectionId", handler.getConnectionId());
                    vc.put("readTopologyDtd", READ_TOPOLOGY + "Request.dtd");
                    vc.put("reservationId", reservationId);

                    template.merge(vc, sw);
                    APIResponse topologyResponse = handler.post(READ_TOPOLOGY, sw.toString());
                    Document topologyDoc = topologyResponse.getXML();
                    if(doc == null){
                        logger.error("No content in topology");
                        throw new ASMException(CloudErrorType.COMMUNICATION, response.getCode(), "NoContent", "No content in topology");
                    }

                    NodeList xmltext = topologyDoc.getElementsByTagName("xmltext");
                    try{
                        Document topologyContent = DocumentBuilderFactory.newInstance().newDocumentBuilder().parse(new ByteArrayInputStream(((CharacterData)xmltext.item(0).getFirstChild()).getData().trim().getBytes()));
                        Collection<VirtualMachine> machines = toVirtualMachine(reservationId, topologyContent);
                        if(machines != null){
                            for(VirtualMachine vm : machines){
                                if(vm != null){
                                    try{
                                        SimpleDateFormat sdf = new SimpleDateFormat("yyyy-MM-dd'T'HH:mm:ssz");
                                        vm.setCreationTimestamp(sdf.parse(node.getAttributes().getNamedItem("createdtime").getNodeValue().trim()).getTime());
                                    }
                                    catch(ParseException ex){
                                        logger.error(ex.getMessage());
                                    }
                                    vms.add(vm);
                                }
                            }
                        }
                    }
                    catch(Exception ex){
                        ex.printStackTrace();
                        logger.error(ex.getMessage());
                        throw new InternalException(ex.getMessage());
                    }
                }
            }
            return vms;
        }
        finally{
            APITrace.end();
        }
>>>>>>> a8f24728
    }

    @Override
    public void start(@Nonnull String vmId) throws InternalException, CloudException {
        APITrace.begin(provider, "startVM");
        try {
            APIHandler handler = new APIHandler(provider);
            VelocityContext vc;
            org.apache.velocity.Template template;
            StringWriter sw = new StringWriter();

            try{
                template = Velocity.getTemplate("templates/ASM-joinLabSession.vm");
            }
            catch(ResourceNotFoundException ex){
                throw new InternalException("An error occurred joining the session: " + ex.getMessage());
            }

            String reservationId = vmId.split(":")[0];
            String deviceId = vmId.split(":")[1];

            vc = new VelocityContext();
            vc.put("endpoint", handler.getEndpoint());
            vc.put("connectionId", handler.getConnectionId());
            vc.put("joinLabSession", JOIN_LAB_SESSION.toLowerCase());
            vc.put("joinLabSessionDtd", JOIN_LAB_SESSION + "Request.dtd");
            vc.put("reservationId", reservationId);

            template.merge(vc, sw);
            APIResponse response = handler.post(JOIN_LAB_SESSION, sw.toString());
            Document doc = response.getXML();
            if(doc == null){
                throw new ASMException(CloudErrorType.COMMUNICATION, response.getCode(), "NoSession", "No sessions in lab response");
            }


            NodeList ls = doc.getElementsByTagName("labsession");
            if(ls != null){
                String sessionId = ls.item(0).getAttributes().getNamedItem("sessionid").getNodeValue().trim();

                try{
                    template = Velocity.getTemplate("templates/ASM-powerOn.vm");
                }
                catch(ResourceNotFoundException ex){
                    throw new InternalException("An error occurred powering on the VM: " + ex.getMessage());
                }

                vc = new VelocityContext();
                vc.put("endpoint", handler.getEndpoint());
                vc.put("connectionId", handler.getConnectionId());
                vc.put("powerOn", POWER_ON.toLowerCase());
                vc.put("powerOnDtd", POWER_ON + "Request.dtd");
                vc.put("sessionId", sessionId);
                vc.put("deviceId", deviceId);

                sw = new StringWriter();
                template.merge(vc, sw);
                APIResponse powerResponse = handler.post(POWER_ON, sw.toString());
                Document powerDoc = powerResponse.getXML();
                if(powerDoc == null){
                    throw new ASMException(CloudErrorType.COMMUNICATION, powerResponse.getCode(), "NoResponse", "No response from ASM when powering on VM");
                }

                //TODO: Check for errors

                try{
                    template = Velocity.getTemplate("templates/ASM-leaveLabSession.vm");
                }
                catch(ResourceNotFoundException ex){
                    throw new InternalException("An error occurred ending the session: " + ex.getMessage());
                }

                vc = new VelocityContext();
                vc.put("endpoint", handler.getEndpoint());
                vc.put("connectionId", handler.getConnectionId());
                vc.put("leaveLabSession", LEAVE_LAB_SESSION.toLowerCase());
                vc.put("leaveLabSessionDtd", LEAVE_LAB_SESSION + "Request.dtd");
                vc.put("sessionId", sessionId);

                sw = new StringWriter();
                template.merge(vc, sw);
                handler.post(LEAVE_LAB_SESSION, sw.toString());
            }
            else{
                Node error = doc.getElementsByTagName("error").item(0);
                String errorCode = error.getAttributes().getNamedItem("code").getNodeValue().trim();
                String errorMsg = error.getAttributes().getNamedItem("message").getNodeValue().trim();
                throw new ASMException(CloudErrorType.GENERAL, -1, errorCode, errorMsg);
            }
        }
        finally {
            APITrace.end();
        }
    }

    @Override
    public void stop(@Nonnull String vmId, boolean force) throws InternalException, CloudException {
        APITrace.begin(provider, "stopVM");
        try {
            APIHandler handler = new APIHandler(provider);
            VelocityContext vc;
            org.apache.velocity.Template template;
            StringWriter sw = new StringWriter();

            try{
                template = Velocity.getTemplate("templates/ASM-joinLabSession.vm");
            }
            catch(ResourceNotFoundException ex){
                throw new InternalException("An error occurred joining the session: " + ex.getMessage());
            }

            String reservationId = vmId.split(":")[0];
            String deviceId = vmId.split(":")[1];

            vc = new VelocityContext();
            vc.put("endpoint", handler.getEndpoint());
            vc.put("connectionId", handler.getConnectionId());
            vc.put("joinLabSession", JOIN_LAB_SESSION.toLowerCase());
            vc.put("joinLabSessionDtd", JOIN_LAB_SESSION + "Request.dtd");
            vc.put("reservationId", reservationId);

            template.merge(vc, sw);
            APIResponse response = handler.post(JOIN_LAB_SESSION, sw.toString());
            Document doc = response.getXML();
            if(doc == null){
                throw new ASMException(CloudErrorType.COMMUNICATION, response.getCode(), "NoSession", "No sessions in lab response");
            }

            NodeList ls = doc.getElementsByTagName("joinlabsession");
            if(ls != null){
                String sessionId = ls.item(0).getAttributes().getNamedItem("sessionid").getNodeValue().trim();

                try{
                    template = Velocity.getTemplate("templates/ASM-powerOff.vm");
                }
                catch(ResourceNotFoundException ex){
                    throw new InternalException("An error occurred powering off the VM: " + ex.getMessage());
                }

                vc = new VelocityContext();
                vc.put("endpoint", handler.getEndpoint());
                vc.put("connectionId", handler.getConnectionId());
                vc.put("powerOff", POWER_OFF.toLowerCase());
                vc.put("powerOffDtd", POWER_OFF + "Request.dtd");
                vc.put("sessionId", sessionId);
                vc.put("deviceId", deviceId);

                sw = new StringWriter();
                template.merge(vc, sw);
                APIResponse powerResponse = handler.post(POWER_OFF, sw.toString());
                Document powerDoc = powerResponse.getXML();
                if(powerDoc == null){
                    throw new ASMException(CloudErrorType.COMMUNICATION, powerResponse.getCode(), "NoResponse", "No response from ASM when powering off VM");
                }

                //TODO: Check for errors

                try{
                    template = Velocity.getTemplate("templates/ASM-leaveLabSession.vm");
                }
                catch(ResourceNotFoundException ex){
                    throw new InternalException("An error occurred ending the session: " + ex.getMessage());
                }

                vc = new VelocityContext();
                vc.put("endpoint", handler.getEndpoint());
                vc.put("connectionId", handler.getConnectionId());
                vc.put("leaveLabSession", LEAVE_LAB_SESSION.toLowerCase());
                vc.put("leaveLabSessionDtd", LEAVE_LAB_SESSION + "Request.dtd");
                vc.put("sessionId", sessionId);

                sw = new StringWriter();
                template.merge(vc, sw);
                handler.post(LEAVE_LAB_SESSION, sw.toString());
            }
            else{
                Node error = doc.getElementsByTagName("error").item(0);
                String errorCode = error.getAttributes().getNamedItem("code").getNodeValue().trim();
                String errorMsg = error.getAttributes().getNamedItem("message").getNodeValue().trim();
                throw new ASMException(CloudErrorType.GENERAL, -1, errorCode, errorMsg);
            }
        }
        finally {
            APITrace.end();
        }
    }

    @Override
    public void reboot(@Nonnull String vmId) throws CloudException, InternalException {
        //Supported in UI - not in API
        throw new OperationNotSupportedException("Reboot operation is not supported for " + getProvider().getCloudName());
    }

    @Override
    public void resume(@Nonnull String vmId) throws CloudException, InternalException {
        //Supported in UI - not in API
        throw new OperationNotSupportedException("Resume operation is not supported for " + getProvider().getCloudName());
    }

    @Override
    public void suspend(@Nonnull String vmId) throws CloudException, InternalException {
        //Supported in UI - not in API
        throw new OperationNotSupportedException("Suspend operation is not supported for " + getProvider().getCloudName());
    }

    @Override
    public boolean supportsPauseUnpause(@Nonnull VirtualMachine vm) {
        return false;
    }

    @Override
    public boolean supportsStartStop(@Nonnull VirtualMachine vm) {
        return true;
    }

    @Override
    public boolean supportsSuspendResume(@Nonnull VirtualMachine vm) {
        return false;//Supported in UI - not in API
    }

    @Override
    public void terminate(@Nonnull String vmId, @Nullable String explanation) throws InternalException, CloudException {
<<<<<<< HEAD
        //To change body of implemented methods use File | Settings | File Templates.
    }

    @Override
    public void unpause(@Nonnull String vmId) throws CloudException, InternalException {
        //To change body of implemented methods use File | Settings | File Templates.
=======

    }

    private Collection<VirtualMachine> toVirtualMachine(String reservationId, Document topologyContent) throws InternalException, CloudException{
        HashMap<String, VirtualMachine> vmMap = new HashMap<String, VirtualMachine>();
        NodeList topology = topologyContent.getElementsByTagName("topology").item(0).getChildNodes();
        for(int i=0;i<topology.getLength();i++){//Get the list of devices first
            Node current = topology.item(i);
            if(current.getNodeType() == Node.TEXT_NODE)continue;

            if(current.getNodeName().equalsIgnoreCase("device")){
                if(current.getAttributes().getNamedItem("model").getNodeValue().equalsIgnoreCase("VirtualMachine")){
                    String cpuCount = "";
                    String ramInMb = "";

                    VirtualMachine vm = new VirtualMachine();
                    String deviceKey = current.getAttributes().getNamedItem("key").getNodeValue().trim();

                    vm.setName(current.getAttributes().getNamedItem("name").getNodeValue().trim());
                    vm.setDescription(current.getAttributes().getNamedItem("description").getNodeValue().trim());
                    vm.setProviderVirtualMachineId(reservationId + ":" + deviceKey);
                    vm.setProviderDataCenterId(provider.getContext().getRegionId());
                    vm.setProviderRegionId(provider.getContext().getRegionId());
                    vm.setTag("devicekey", deviceKey);

                    for(int j=0;j<current.getChildNodes().getLength();j++){
                        Node vmProperties = current.getChildNodes().item(j);
                        if(vmProperties.getNodeType() == Node.TEXT_NODE)continue;

                        if(vmProperties.getNodeName().equalsIgnoreCase("enforcedproperties")){
                            for(int k=0;k<vmProperties.getChildNodes().getLength();k++){
                                Node property = vmProperties.getChildNodes().item(k);
                                if(property.getNodeType() == Node.TEXT_NODE)continue;

                                if(property.getAttributes().getNamedItem("name").getNodeValue().trim().equalsIgnoreCase("CPU")){
                                    cpuCount = property.getAttributes().getNamedItem("value").getNodeValue().trim();
                                }
                                else if(property.getAttributes().getNamedItem("name").getNodeValue().trim().equalsIgnoreCase("RAM")){
                                    ramInMb = property.getAttributes().getNamedItem("value").getNodeValue().trim();
                                }
                            }
                        }
                    }
                    vm.setProductId(cpuCount + ":" + ramInMb);
                    vmMap.put(deviceKey, vm);
                }
            }
        }

        if(vmMap.size() > 0){//Check to see if there are any devices in the list then get the details
            for(int i=0;i<topology.getLength();i++){
                Node current = topology.item(i);
                if(current.getNodeType() == Node.TEXT_NODE)continue;
                else if(current.getNodeName().equalsIgnoreCase("attribute")){
                    String attributeName = current.getAttributes().getNamedItem("name").getNodeValue().trim();
                    String attributeReference = current.getAttributes().getNamedItem("refs").getNodeValue().trim();

                    if(attributeName.equalsIgnoreCase("power")){
                        for(int j=0;j<current.getChildNodes().getLength();j++){
                            Node attributeNode = current.getChildNodes().item(j);
                            if(attributeNode.getNodeType() == Node.TEXT_NODE)continue;

                            if(attributeNode.getNodeName().equalsIgnoreCase("value") && attributeNode.getFirstChild() != null){
                                String power = attributeNode.getFirstChild().getNodeValue().trim();
                                if(power.equalsIgnoreCase("on")){
                                    vmMap.get(attributeReference).setCurrentState(VmState.RUNNING);
                                }
                                else if(power.equalsIgnoreCase("off")){
                                    vmMap.get(attributeReference).setCurrentState(VmState.STOPPED);
                                }
                            }
                        }
                    }
                    else if(attributeName.equalsIgnoreCase("IPAddress")){
                        for(int j=0;j<current.getChildNodes().getLength();j++){
                            Node attributeNode = current.getChildNodes().item(j);
                            if(attributeNode.getNodeType() == Node.TEXT_NODE)continue;

                            if(attributeNode.getNodeName().equalsIgnoreCase("value") && attributeNode.getFirstChild() != null){

                                String ip = attributeNode.getFirstChild().getNodeValue().trim();
                                RawAddress ipAddress = new RawAddress(ip, IPVersion.IPV4);
                                vmMap.get(attributeReference).setPrivateAddresses(ipAddress);
                            }
                        }
                    }
                    else if(attributeName.equalsIgnoreCase("GuestType")){
                        for(int j=0;j<current.getChildNodes().getLength();j++){
                            Node attributeNode = current.getChildNodes().item(j);
                            if(attributeNode.getNodeType() == Node.TEXT_NODE)continue;

                            if(attributeNode.getNodeName().equalsIgnoreCase("value") && attributeNode.getFirstChild() != null){
                                vmMap.get(attributeReference).setPlatform(Platform.guess(attributeNode.getFirstChild().getNodeValue().trim()));
                            }
                        }
                    }
                }
            }
        }
        return vmMap.values();
>>>>>>> a8f24728
    }
}<|MERGE_RESOLUTION|>--- conflicted
+++ resolved
@@ -19,7 +19,6 @@
 
 package org.dasein.cloud.dell.asm.compute;
 
-<<<<<<< HEAD
 import org.dasein.cloud.CloudException;
 import org.dasein.cloud.InternalException;
 import org.dasein.cloud.Requirement;
@@ -34,7 +33,6 @@
 import org.dasein.cloud.compute.VirtualMachineProduct;
 import org.dasein.cloud.compute.VmState;
 import org.dasein.cloud.dell.asm.DellASM;
-=======
 import org.apache.commons.lang.StringEscapeUtils;
 import org.apache.log4j.Logger;
 import org.apache.velocity.VelocityContext;
@@ -53,14 +51,11 @@
 import org.dasein.util.uom.storage.Megabyte;
 import org.dasein.util.uom.storage.Storage;
 import org.w3c.dom.*;
->>>>>>> a8f24728
 
 import javax.annotation.Nonnull;
 import javax.annotation.Nullable;
-<<<<<<< HEAD
 import java.util.Collections;
 import java.util.Locale;
-=======
 import javax.xml.parsers.DocumentBuilderFactory;
 import javax.xml.transform.OutputKeys;
 import javax.xml.transform.Transformer;
@@ -73,7 +68,6 @@
 import java.text.ParseException;
 import java.text.SimpleDateFormat;
 import java.util.*;
->>>>>>> a8f24728
 
 /**
  * Implements the Dasein Cloud interface for interacting with virtual machines for virtual machines and physical servers
@@ -96,17 +90,6 @@
     static public final String READ_TOPOLOGY = "readTopology";
     static public final String POWER_ON = "powerOn";
     static public final String POWER_OFF = "powerOff";
-
-<<<<<<< HEAD
-    @Override
-    public int getCostFactor(@Nonnull VmState state) throws InternalException, CloudException {
-        return 100;
-    }
-
-    @Override
-    public int getMaximumVirtualMachineCount() throws CloudException, InternalException {
-        return -2;
-=======
     static public final String FOUND_RESERVATION_OPTIONS = "res.scheduler.400";
 
     public VirtualVM(@Nonnull DellASM provider) {
@@ -130,7 +113,6 @@
     @Override
     public VMScalingCapabilities describeVerticalScalingCapabilities() throws CloudException, InternalException {
         return VMScalingCapabilities.getInstance(false, false, Requirement.NONE, Requirement.NONE);
->>>>>>> a8f24728
     }
 
     @Override
@@ -149,13 +131,8 @@
     }
 
     @Override
-<<<<<<< HEAD
-    public @Nonnull String getProviderTermForServer(@Nonnull Locale locale) {
-        return "VM";
-=======
     public String getProviderTermForServer(@Nonnull Locale locale) {
         return "Virtual Machine";
->>>>>>> a8f24728
     }
 
     @Override
@@ -170,23 +147,6 @@
         throw new InternalException("Could not find VM with ID: " + vmId);
     }
 
-<<<<<<< HEAD
-    @Override
-    public @Nonnull Requirement identifyImageRequirement(@Nonnull ImageClass cls) throws CloudException, InternalException {
-        return Requirement.NONE;
-=======
-    @Nonnull
-    @Override
-    public VmStatistics getVMStatistics(@Nonnull String vmId, @Nonnegative long from, @Nonnegative long to) throws InternalException, CloudException {
-        return null;
-    }
-
-    @Nonnull
-    @Override
-    public Iterable<VmStatistics> getVMStatisticsForPeriod(@Nonnull String vmId, @Nonnegative long from, @Nonnegative long to) throws InternalException, CloudException {
-        return null;
-    }
-
     @Nonnull
     @Override
     public Requirement identifyImageRequirement(@Nonnull ImageClass cls) throws CloudException, InternalException {
@@ -221,7 +181,6 @@
     @Override
     public Requirement identifyVlanRequirement() throws CloudException, InternalException {
         return Requirement.OPTIONAL;
->>>>>>> a8f24728
     }
 
     @Override
@@ -246,14 +205,6 @@
 
     @Override
     public boolean isUserDataSupported() throws CloudException, InternalException {
-<<<<<<< HEAD
-        return false;
-    }
-
-    @Override
-    public @Nonnull VirtualMachine launch(@Nonnull VMLaunchOptions withLaunchOptions) throws CloudException, InternalException {
-        return null;  //To change body of implemented methods use File | Settings | File Templates.
-=======
         return true;
     }
 
@@ -392,14 +343,9 @@
         finally{
             APITrace.end();
         }
->>>>>>> a8f24728
-    }
-
-    @Override
-<<<<<<< HEAD
-    public @Nonnull Iterable<VirtualMachineProduct> listProducts(@Nonnull Architecture architecture) throws InternalException, CloudException {
-        return null;  //To change body of implemented methods use File | Settings | File Templates.
-=======
+    }
+
+    @Override
     public Iterable<String> listFirewalls(@Nonnull String vmId) throws InternalException, CloudException {
         return null;
     }
@@ -445,26 +391,17 @@
             }
         }
         return Collections.emptyList();
->>>>>>> a8f24728
     }
 
     @Override
     public Iterable<Architecture> listSupportedArchitectures() throws InternalException, CloudException {
-<<<<<<< HEAD
-        return Collections.singletonList(Architecture.I64);
-=======
         Collection<Architecture> supported = new ArrayList<Architecture>();
         supported.add(Architecture.I32);
         supported.add(Architecture.I64);
         return supported;
->>>>>>> a8f24728
-    }
-
-    @Override
-<<<<<<< HEAD
-    public @Nonnull Iterable<ResourceStatus> listVirtualMachineStatus() throws InternalException, CloudException {
-        return null;  //To change body of implemented methods use File | Settings | File Templates.
-=======
+    }
+
+    @Override
     public Iterable<ResourceStatus> listVirtualMachineStatus() throws InternalException, CloudException {
         ArrayList<VirtualMachine> vms = (ArrayList<VirtualMachine>)listVirtualMachines();
         if(vms != null && vms.size() > 0){
@@ -475,25 +412,15 @@
             return statuses;
         }
         else return Collections.emptyList();
->>>>>>> a8f24728
-    }
-
-    @Override
-<<<<<<< HEAD
-    public @Nonnull Iterable<VirtualMachine> listVirtualMachines() throws InternalException, CloudException {
-        return null;  //To change body of implemented methods use File | Settings | File Templates.
-=======
+    }
+
+    @Override
     public Iterable<VirtualMachine> listVirtualMachines() throws InternalException, CloudException {
         VMFilterOptions options = VMFilterOptions.getInstance();
         return listVirtualMachines(options);
->>>>>>> a8f24728
-    }
-
-    @Override
-<<<<<<< HEAD
-    public @Nonnull Iterable<VirtualMachine> listVirtualMachines(@Nullable VMFilterOptions options) throws InternalException, CloudException {
-        return null;  //To change body of implemented methods use File | Settings | File Templates.
-=======
+    }
+
+    @Override
     public Iterable<VirtualMachine> listVirtualMachines(@Nullable VMFilterOptions options) throws InternalException, CloudException {
         //TODO: Add filters if possible
         APITrace.begin(provider, "listVirtualMachines");
@@ -592,7 +519,6 @@
         finally{
             APITrace.end();
         }
->>>>>>> a8f24728
     }
 
     @Override
@@ -815,14 +741,6 @@
 
     @Override
     public void terminate(@Nonnull String vmId, @Nullable String explanation) throws InternalException, CloudException {
-<<<<<<< HEAD
-        //To change body of implemented methods use File | Settings | File Templates.
-    }
-
-    @Override
-    public void unpause(@Nonnull String vmId) throws CloudException, InternalException {
-        //To change body of implemented methods use File | Settings | File Templates.
-=======
 
     }
 
@@ -923,6 +841,5 @@
             }
         }
         return vmMap.values();
->>>>>>> a8f24728
     }
 }