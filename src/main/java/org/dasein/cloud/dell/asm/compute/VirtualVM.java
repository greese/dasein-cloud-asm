/**
 * Copyright (C) 2013 Dell, Inc.
 * See annotations for authorship information
 *
 * ====================================================================
 * Licensed under the Apache License, Version 2.0 (the "License");
 * you may not use this file except in compliance with the License.
 * You may obtain a copy of the License at
 *
 * http://www.apache.org/licenses/LICENSE-2.0
 *
 * Unless required by applicable law or agreed to in writing, software
 * distributed under the License is distributed on an "AS IS" BASIS,
 * WITHOUT WARRANTIES OR CONDITIONS OF ANY KIND, either express or implied.
 * See the License for the specific language governing permissions and
 * limitations under the License.
 * ====================================================================
 */

package org.dasein.cloud.dell.asm.compute;

<<<<<<< HEAD
import org.dasein.cloud.CloudException;
import org.dasein.cloud.InternalException;
import org.dasein.cloud.Requirement;
import org.dasein.cloud.ResourceStatus;
import org.dasein.cloud.compute.AbstractVMSupport;
import org.dasein.cloud.compute.Architecture;
import org.dasein.cloud.compute.ImageClass;
import org.dasein.cloud.compute.VMFilterOptions;
import org.dasein.cloud.compute.VMLaunchOptions;
import org.dasein.cloud.compute.VMScalingOptions;
import org.dasein.cloud.compute.VirtualMachine;
import org.dasein.cloud.compute.VirtualMachineProduct;
import org.dasein.cloud.compute.VmState;
import org.dasein.cloud.dell.asm.DellASM;
=======
import org.apache.commons.lang.StringEscapeUtils;
import org.apache.log4j.Logger;
import org.apache.velocity.VelocityContext;
import org.apache.velocity.app.Velocity;
import org.apache.velocity.exception.ResourceNotFoundException;
import org.dasein.cloud.*;
import org.dasein.cloud.compute.*;
import org.dasein.cloud.dell.asm.APIHandler;
import org.dasein.cloud.dell.asm.APIResponse;
import org.dasein.cloud.dell.asm.ASMException;
import org.dasein.cloud.dell.asm.DellASM;
import org.dasein.cloud.network.IPVersion;
import org.dasein.cloud.network.RawAddress;
import org.dasein.cloud.util.APITrace;
import org.dasein.util.uom.storage.Gigabyte;
import org.dasein.util.uom.storage.Megabyte;
import org.dasein.util.uom.storage.Storage;
import org.w3c.dom.*;
>>>>>>> 02871906

import javax.annotation.Nonnull;
import javax.annotation.Nullable;
<<<<<<< HEAD
import java.util.Collections;
import java.util.Locale;
=======
import javax.xml.parsers.DocumentBuilderFactory;
import javax.xml.transform.OutputKeys;
import javax.xml.transform.Transformer;
import javax.xml.transform.TransformerFactory;
import javax.xml.transform.dom.DOMSource;
import javax.xml.transform.stream.StreamResult;
import java.io.ByteArrayInputStream;
import java.io.PrintWriter;
import java.io.StringWriter;
import java.text.ParseException;
import java.text.SimpleDateFormat;
import java.util.*;
>>>>>>> 02871906

/**
 * Implements the Dasein Cloud interface for interacting with virtual machines for virtual machines and physical servers
 * in a Dell ASM converged infrastructure.
 * <p>Created by George Reese: 6/20/13 4:07 PM</p>
 * @author George Reese
 * @version 2013.07
 * @since 2013.07
 */
public class VirtualVM extends AbstractVMSupport<DellASM> {
    static private final Logger logger = DellASM.getLogger(VirtualVM.class);
    DellASM provider = null;

    static public final String ENUMERATE_LAB_SESSIONS = "enumerateLabSessions";
    static public final String ENUMERATE_RESERVATIONS = "enumerateReservations";
    static public final String MAKE_RESERVATION = "makeReservation";
    static public final String CANCEL_RESERVATION = "cancelReservation";
    static public final String CONFIRM_RESPONSE = "confirmResponse";
    static public final String JOIN_LAB_SESSION = "joinLabsession";
    static public final String LEAVE_LAB_SESSION = "leaveLabsession";
    static public final String READ_TOPOLOGY = "readTopology";
    static public final String POWER_ON = "powerOn";
    static public final String POWER_OFF = "powerOff";

<<<<<<< HEAD
    @Override
    public int getCostFactor(@Nonnull VmState state) throws InternalException, CloudException {
        return 100;
    }

    @Override
    public int getMaximumVirtualMachineCount() throws CloudException, InternalException {
        return -2;
=======
    static public final String FOUND_RESERVATION_OPTIONS = "res.scheduler.400";

    public VirtualVM(@Nonnull DellASM provider) {
        super(provider);
        this.provider = provider;
    }

    @Override
    public VirtualMachine alterVirtualMachine(@Nonnull String vmId, @Nonnull VMScalingOptions options) throws InternalException, CloudException {
        //TODO: Check modifyReservation call for this
        return null;
    }

    @Nonnull
    @Override
    public VirtualMachine clone(@Nonnull String vmId, @Nonnull String intoDcId, @Nonnull String name, @Nonnull String description, boolean powerOn, @Nullable String... firewallIds) throws InternalException, CloudException {
        //TODO: Can be done in console but maybe not API - need to be sure
        throw new OperationNotSupportedException("Cloning VMs is not supported by ASM");
    }

    @Override
    public VMScalingCapabilities describeVerticalScalingCapabilities() throws CloudException, InternalException {
        return VMScalingCapabilities.getInstance(false, false, Requirement.NONE, Requirement.NONE);
>>>>>>> 02871906
    }

    @Override
    public @Nullable VirtualMachineProduct getProduct(@Nonnull String productId) throws InternalException, CloudException {
        for( VirtualMachineProduct product : listProducts(Architecture.I64) ) {
            if( product.getProviderProductId().equals(productId) ) {
                return product;
            }
        }
        for( VirtualMachineProduct product : listProducts(Architecture.I32) ) {
            if( product.getProviderProductId().equals(productId) ) {
                return product;
            }
        }
        return null;
    }

    @Override
<<<<<<< HEAD
    public @Nonnull String getProviderTermForServer(@Nonnull Locale locale) {
        return "VM";
=======
    public String getProviderTermForServer(@Nonnull Locale locale) {
        return "Virtual Machine";
>>>>>>> 02871906
    }

    @Override
    public VirtualMachine getVirtualMachine(@Nonnull String vmId) throws InternalException, CloudException {
        //TODO: Ditch this - do readtopology call instead then toVM and throw away non matching device IDs.

        VMFilterOptions options = VMFilterOptions.getInstance(vmId);
        ArrayList<VirtualMachine> vms = (ArrayList<VirtualMachine>)listVirtualMachines(options);
        for(VirtualMachine vm : vms){
            if(vm.getProviderVirtualMachineId().equals(vmId)) return vm;
        }
        throw new InternalException("Could not find VM with ID: " + vmId);
    }

<<<<<<< HEAD
    @Override
    public @Nonnull Requirement identifyImageRequirement(@Nonnull ImageClass cls) throws CloudException, InternalException {
        return Requirement.NONE;
=======
    @Nonnull
    @Override
    public VmStatistics getVMStatistics(@Nonnull String vmId, @Nonnegative long from, @Nonnegative long to) throws InternalException, CloudException {
        return null;
    }

    @Nonnull
    @Override
    public Iterable<VmStatistics> getVMStatisticsForPeriod(@Nonnull String vmId, @Nonnegative long from, @Nonnegative long to) throws InternalException, CloudException {
        return null;
    }

    @Nonnull
    @Override
    public Requirement identifyImageRequirement(@Nonnull ImageClass cls) throws CloudException, InternalException {
        return Requirement.REQUIRED;
    }

    @Nonnull
    @Override
    public Requirement identifyPasswordRequirement(Platform platform) throws CloudException, InternalException {
        return Requirement.OPTIONAL;
    }

    @Nonnull
    @Override
    public Requirement identifyRootVolumeRequirement() throws CloudException, InternalException {
        return Requirement.NONE;
    }

    @Nonnull
    @Override
    public Requirement identifyShellKeyRequirement(Platform platform) throws CloudException, InternalException {
        return Requirement.OPTIONAL;
    }

    @Nonnull
    @Override
    public Requirement identifyStaticIPRequirement() throws CloudException, InternalException {
        return Requirement.OPTIONAL;
    }

    @Nonnull
    @Override
    public Requirement identifyVlanRequirement() throws CloudException, InternalException {
        return Requirement.OPTIONAL;
>>>>>>> 02871906
    }

    @Override
    public boolean isAPITerminationPreventable() throws CloudException, InternalException {
        return false;
    }

    @Override
    public boolean isBasicAnalyticsSupported() throws CloudException, InternalException {
        return false;
    }

    @Override
    public boolean isExtendedAnalyticsSupported() throws CloudException, InternalException {
        return false;
    }

    @Override
    public boolean isSubscribed() throws CloudException, InternalException {
        return true;
    }

    @Override
    public boolean isUserDataSupported() throws CloudException, InternalException {
<<<<<<< HEAD
        return false;
    }

    @Override
    public @Nonnull VirtualMachine launch(@Nonnull VMLaunchOptions withLaunchOptions) throws CloudException, InternalException {
        return null;  //To change body of implemented methods use File | Settings | File Templates.
=======
        return true;
    }

    @Nonnull
    @Override
    public VirtualMachine launch(@Nonnull VMLaunchOptions withLaunchOptions) throws CloudException, InternalException {
        APITrace.begin(provider, "launchVM");
        try{
            String imageId = withLaunchOptions.getMachineImageId();
            String dataCenterId = withLaunchOptions.getDataCenterId();
            String name = withLaunchOptions.getHostName();
            String description = withLaunchOptions.getDescription();

            APIHandler handler = new APIHandler(provider);
            VelocityContext vc;
            org.apache.velocity.Template template;
            StringWriter sw = new StringWriter();

            try{
                template = Velocity.getTemplate("templates/ASM-makeReservation.vm");
            }
            catch(ResourceNotFoundException ex){
                throw new InternalException("An error occurred while launching a VM: " + ex.getMessage());
            }

            vc = new VelocityContext();
            vc.put("endpoint", handler.getEndpoint());
            vc.put("connectionId", handler.getConnectionId());
            vc.put("makeReservation", MAKE_RESERVATION.toLowerCase());
            vc.put("makeReservationDtd", MAKE_RESERVATION + "Request.dtd");
            vc.put("machineImageId", imageId);
            vc.put("hostName", name);
            SimpleDateFormat sdf = new SimpleDateFormat("yyyy-MM-dd'T'HH:mm:ssz");
            String sessionDuration = "<permanent start=\"" + sdf.format(new Date()) + "\" />";//TODO: if start/end times provided add here
            vc.put("sessionDuration", sessionDuration);

            template.merge(vc, sw);
            APIResponse response = handler.post(MAKE_RESERVATION, sw.toString());
            Document doc = response.getXML();
            if(doc == null){
                throw new ASMException(CloudErrorType.COMMUNICATION, response.getCode(), "NoResponse", "No response from make reservation request");
            }

            Node responseSet = doc.getElementsByTagName("responseset").item(0);
            String responseCode = responseSet.getAttributes().getNamedItem("code").getNodeValue().trim();
            if(responseCode.equalsIgnoreCase(FOUND_RESERVATION_OPTIONS)){
                String responseId = null;

                NodeList hosts = responseSet.getChildNodes();
                for(int i=0;i<hosts.getLength();i++){
                    Node host = hosts.item(i);
                    if(host.getNodeType() == Node.TEXT_NODE)continue;
                    if(host.getNodeName().equalsIgnoreCase("response")){
                        responseId = host.getAttributes().getNamedItem("responseid").getNodeValue();
                        //No way to determine host health so just use first one found
                        break;
                    }
                }

                if(responseId != null){
                    sw = new StringWriter();
                    try{
                        template = Velocity.getTemplate("templates/ASM-confirmResponse.vm");
                    }
                    catch(ResourceNotFoundException ex){
                        throw new InternalException("An error occurred while launching a VM: " + ex.getMessage());
                    }

                    vc = new VelocityContext();
                    vc.put("endpoint", handler.getEndpoint());
                    vc.put("connectionId", handler.getConnectionId());
                    vc.put("confirmResponse", CONFIRM_RESPONSE.toLowerCase());
                    vc.put("confirmResponseDtd", CONFIRM_RESPONSE + "Request.dtd");
                    vc.put("responseId", responseId);
                    vc.put("name", name);

                    template.merge(vc, sw);
                    APIResponse confirmResponse = handler.post(CONFIRM_RESPONSE, sw.toString());
                    Document confirmDoc = confirmResponse.getXML();
                    if(confirmDoc == null){
                        throw new ASMException(CloudErrorType.COMMUNICATION, response.getCode(), "NoVM", "An error occurred while creating a session for the VM");
                    }
                    String reservationId = confirmDoc.getElementsByTagName("confirmresponse").item(0).getAttributes().getNamedItem("reservationid").getNodeValue().trim();

                    try{
                        template = Velocity.getTemplate("templates/ASM-readTopology.vm");
                    }
                    catch(ResourceNotFoundException ex){
                        throw new InternalException("An error occurred reading the current topology: " + ex.getMessage());
                    }

                    vc = new VelocityContext();
                    sw = new StringWriter();
                    vc.put("endpoint", handler.getEndpoint());
                    vc.put("connectionId", handler.getConnectionId());
                    vc.put("readTopologyDtd", READ_TOPOLOGY + "Request.dtd");
                    vc.put("reservationId", reservationId);

                    template.merge(vc, sw);
                    APIResponse topologyResponse = handler.post(READ_TOPOLOGY, sw.toString());
                    Document topologyDoc = topologyResponse.getXML();
                    if(doc == null){
                        logger.error("No content in topology");
                        throw new ASMException(CloudErrorType.COMMUNICATION, response.getCode(), "NoContent", "No content in topology");
                    }

                    NodeList xmltext = topologyDoc.getElementsByTagName("xmltext");
                    try{
                        Document topologyContent = DocumentBuilderFactory.newInstance().newDocumentBuilder().parse(new ByteArrayInputStream(((CharacterData)xmltext.item(0).getFirstChild()).getData().trim().getBytes()));
                        Collection<VirtualMachine> machines = toVirtualMachine(reservationId, topologyContent);
                        if(machines != null){
                            for(VirtualMachine vm : machines){
                                if(vm != null){
                                    vm.setCreationTimestamp(new Date().getTime());
                                    return vm;//We can safely return on the first VM in the collection
                                }
                            }
                        }
                    }
                    catch(Exception ex){
                        ex.printStackTrace();
                        logger.error(ex.getMessage());
                        throw new InternalException(ex.getMessage());
                    }
                    return null;
                }
                else{
                    throw new InternalException("An error occurred establishing a session for launch");
                }
            }
            else{
                String error = responseSet.getAttributes().getNamedItem("message").getNodeValue().trim();
                throw new ASMException(CloudErrorType.GENERAL, -1, responseCode, error);
            }
        }
        finally{
            APITrace.end();
        }
>>>>>>> 02871906
    }

    @Override
<<<<<<< HEAD
    public @Nonnull Iterable<VirtualMachineProduct> listProducts(@Nonnull Architecture architecture) throws InternalException, CloudException {
        return null;  //To change body of implemented methods use File | Settings | File Templates.
=======
    public Iterable<String> listFirewalls(@Nonnull String vmId) throws InternalException, CloudException {
        return null;
    }

    @Override
    public Iterable<VirtualMachineProduct> listProducts(Architecture architecture) throws InternalException, CloudException {
        //TODO: This is a mock up of potential product sizes - there doesn't seem to be a way to extract this data programatically
        ArrayList<VirtualMachineProduct> sizes = new ArrayList<VirtualMachineProduct>();

        for( Architecture a : listSupportedArchitectures() ) {
            if( a.equals(architecture) ) {
                if( a.equals(Architecture.I32) ) {
                    for( int cpu : new int[] { 1, 2 } ) {
                        for( int ram : new int[] { 512, 1024, 2048 } ) {
                            VirtualMachineProduct product = new VirtualMachineProduct();

                            product.setCpuCount(cpu);
                            product.setDescription("Custom product " + architecture + " - " + cpu + " CPU, " + ram + "GB RAM");
                            product.setName(cpu + " CPU/" + ram + " GB RAM");
                            product.setRootVolumeSize(new Storage<Gigabyte>(1, Storage.GIGABYTE));
                            product.setProviderProductId(cpu + ":" + ram);
                            product.setRamSize(new Storage<Megabyte>(ram, Storage.MEGABYTE));
                            sizes.add(product);
                        }
                    }
                }
                else {
                    for( int cpu : new int[] { 1, 2, 4, 8 } ) {
                        for( int ram : new int[] { 1024, 2048, 4096, 10240, 20480 } ) {
                            VirtualMachineProduct product = new VirtualMachineProduct();

                            product.setCpuCount(cpu);
                            product.setDescription("Custom product " + architecture + " - " + cpu + " CPU, " + ram + "GB RAM");
                            product.setName(cpu + " CPU/" + ram + " GB RAM");
                            product.setRootVolumeSize(new Storage<Gigabyte>(1, Storage.GIGABYTE));
                            product.setProviderProductId(cpu + ":" + ram);
                            product.setRamSize(new Storage<Megabyte>(ram, Storage.MEGABYTE));
                            sizes.add(product);
                        }
                    }
                }
                return sizes;
            }
        }
        return Collections.emptyList();
>>>>>>> 02871906
    }

    @Override
    public Iterable<Architecture> listSupportedArchitectures() throws InternalException, CloudException {
<<<<<<< HEAD
        return Collections.singletonList(Architecture.I64);
=======
        Collection<Architecture> supported = new ArrayList<Architecture>();
        supported.add(Architecture.I32);
        supported.add(Architecture.I64);
        return supported;
>>>>>>> 02871906
    }

    @Override
<<<<<<< HEAD
    public @Nonnull Iterable<ResourceStatus> listVirtualMachineStatus() throws InternalException, CloudException {
        return null;  //To change body of implemented methods use File | Settings | File Templates.
=======
    public Iterable<ResourceStatus> listVirtualMachineStatus() throws InternalException, CloudException {
        ArrayList<VirtualMachine> vms = (ArrayList<VirtualMachine>)listVirtualMachines();
        if(vms != null && vms.size() > 0){
            ArrayList<ResourceStatus> statuses = new ArrayList<ResourceStatus>();
            for(VirtualMachine vm : vms){
                statuses.add(new ResourceStatus(vm.getProviderVirtualMachineId(), vm.getCurrentState()));
            }
            return statuses;
        }
        else return Collections.emptyList();
>>>>>>> 02871906
    }

    @Override
<<<<<<< HEAD
    public @Nonnull Iterable<VirtualMachine> listVirtualMachines() throws InternalException, CloudException {
        return null;  //To change body of implemented methods use File | Settings | File Templates.
=======
    public Iterable<VirtualMachine> listVirtualMachines() throws InternalException, CloudException {
        VMFilterOptions options = VMFilterOptions.getInstance();
        return listVirtualMachines(options);
>>>>>>> 02871906
    }

    @Override
<<<<<<< HEAD
    public @Nonnull Iterable<VirtualMachine> listVirtualMachines(@Nullable VMFilterOptions options) throws InternalException, CloudException {
        return null;  //To change body of implemented methods use File | Settings | File Templates.
=======
    public Iterable<VirtualMachine> listVirtualMachines(@Nullable VMFilterOptions options) throws InternalException, CloudException {
        //TODO: Add filters if possible
        APITrace.begin(provider, "listVirtualMachines");
        try{
            ProviderContext ctx = provider.getContext();
            if( ctx == null ) {
                throw new CloudException("No context was established for this request");
            }

            APIHandler handler = new APIHandler(provider);
            VelocityContext vc;
            org.apache.velocity.Template template;
            StringWriter sw = new StringWriter();

            try{
                template = Velocity.getTemplate("templates/ASM-enumerateReservations.vm");
            }
            catch(ResourceNotFoundException ex){
                throw new InternalException("An error occurred while listing VMs: " + ex.getMessage());
            }
            String extraFilters = "";

            vc = new VelocityContext();
            vc.put("endpoint", handler.getEndpoint());
            vc.put("connectionId", handler.getConnectionId());
            vc.put("enumerateReservations", ENUMERATE_RESERVATIONS.toLowerCase());
            vc.put("enumerateReservationsDtd", ENUMERATE_RESERVATIONS + "Request.dtd");
            vc.put("extraFilters", extraFilters);//TODO: Need to filter out anything not in AWAITING_SECURITY_SETTING_UP, SNAPSHOT, RUNNING, SETTING_UP or CONFIRMED - can't get this working

            template.merge(vc, sw);
            APIResponse response = handler.post(ENUMERATE_RESERVATIONS, sw.toString());
            Document doc = response.getXML();
            if(doc == null){
                throw new ASMException(CloudErrorType.COMMUNICATION, response.getCode(), "NoVMs", "No reservations in lab response");
            }

            ArrayList<VirtualMachine> vms = new ArrayList<VirtualMachine>();
            //ImageFilterOptions imgOptions = null;
            //Collection<MachineImage> images = (Collection<MachineImage>)provider.getComputeServices().getImageSupport().listImages(imgOptions);
            NodeList reservations = doc.getElementsByTagName("reservation");
            if(reservations != null){
                for(int i=0;i<reservations.getLength();i++){
                    Node node = reservations.item(i);
                    String reservationId = node.getAttributes().getNamedItem("reservationid").getNodeValue().trim();

                    try{
                        template = Velocity.getTemplate("templates/ASM-readTopology.vm");
                    }
                    catch(ResourceNotFoundException ex){
                        throw new InternalException("An error occurred reading the current topology: " + ex.getMessage());
                    }

                    vc = new VelocityContext();
                    sw = new StringWriter();
                    vc.put("endpoint", handler.getEndpoint());
                    vc.put("connectionId", handler.getConnectionId());
                    vc.put("readTopologyDtd", READ_TOPOLOGY + "Request.dtd");
                    vc.put("reservationId", reservationId);

                    template.merge(vc, sw);
                    APIResponse topologyResponse = handler.post(READ_TOPOLOGY, sw.toString());
                    Document topologyDoc = topologyResponse.getXML();
                    if(doc == null){
                        logger.error("No content in topology");
                        throw new ASMException(CloudErrorType.COMMUNICATION, response.getCode(), "NoContent", "No content in topology");
                    }

                    NodeList xmltext = topologyDoc.getElementsByTagName("xmltext");
                    try{
                        Document topologyContent = DocumentBuilderFactory.newInstance().newDocumentBuilder().parse(new ByteArrayInputStream(((CharacterData)xmltext.item(0).getFirstChild()).getData().trim().getBytes()));
                        Collection<VirtualMachine> machines = toVirtualMachine(reservationId, topologyContent);
                        if(machines != null){
                            for(VirtualMachine vm : machines){
                                if(vm != null){
                                    try{
                                        SimpleDateFormat sdf = new SimpleDateFormat("yyyy-MM-dd'T'HH:mm:ssz");
                                        vm.setCreationTimestamp(sdf.parse(node.getAttributes().getNamedItem("createdtime").getNodeValue().trim()).getTime());
                                    }
                                    catch(ParseException ex){
                                        logger.error(ex.getMessage());
                                    }
                                    vms.add(vm);
                                }
                            }
                        }
                    }
                    catch(Exception ex){
                        ex.printStackTrace();
                        logger.error(ex.getMessage());
                        throw new InternalException(ex.getMessage());
                    }
                }
            }
            return vms;
        }
        finally{
            APITrace.end();
        }
>>>>>>> 02871906
    }

    @Override
    public void start(@Nonnull String vmId) throws InternalException, CloudException {
        APITrace.begin(provider, "startVM");
        try {
            APIHandler handler = new APIHandler(provider);
            VelocityContext vc;
            org.apache.velocity.Template template;
            StringWriter sw = new StringWriter();

            try{
                template = Velocity.getTemplate("templates/ASM-joinLabSession.vm");
            }
            catch(ResourceNotFoundException ex){
                throw new InternalException("An error occurred joining the session: " + ex.getMessage());
            }

            String reservationId = vmId.split(":")[0];
            String deviceId = vmId.split(":")[1];

            vc = new VelocityContext();
            vc.put("endpoint", handler.getEndpoint());
            vc.put("connectionId", handler.getConnectionId());
            vc.put("joinLabSession", JOIN_LAB_SESSION.toLowerCase());
            vc.put("joinLabSessionDtd", JOIN_LAB_SESSION + "Request.dtd");
            vc.put("reservationId", reservationId);

            template.merge(vc, sw);
            APIResponse response = handler.post(JOIN_LAB_SESSION, sw.toString());
            Document doc = response.getXML();
            if(doc == null){
                throw new ASMException(CloudErrorType.COMMUNICATION, response.getCode(), "NoSession", "No sessions in lab response");
            }


            NodeList ls = doc.getElementsByTagName("labsession");
            if(ls != null){
                String sessionId = ls.item(0).getAttributes().getNamedItem("sessionid").getNodeValue().trim();

                try{
                    template = Velocity.getTemplate("templates/ASM-powerOn.vm");
                }
                catch(ResourceNotFoundException ex){
                    throw new InternalException("An error occurred powering on the VM: " + ex.getMessage());
                }

                vc = new VelocityContext();
                vc.put("endpoint", handler.getEndpoint());
                vc.put("connectionId", handler.getConnectionId());
                vc.put("powerOn", POWER_ON.toLowerCase());
                vc.put("powerOnDtd", POWER_ON + "Request.dtd");
                vc.put("sessionId", sessionId);
                vc.put("deviceId", deviceId);

                sw = new StringWriter();
                template.merge(vc, sw);
                APIResponse powerResponse = handler.post(POWER_ON, sw.toString());
                Document powerDoc = powerResponse.getXML();
                if(powerDoc == null){
                    throw new ASMException(CloudErrorType.COMMUNICATION, powerResponse.getCode(), "NoResponse", "No response from ASM when powering on VM");
                }

                //TODO: Check for errors

                try{
                    template = Velocity.getTemplate("templates/ASM-leaveLabSession.vm");
                }
                catch(ResourceNotFoundException ex){
                    throw new InternalException("An error occurred ending the session: " + ex.getMessage());
                }

                vc = new VelocityContext();
                vc.put("endpoint", handler.getEndpoint());
                vc.put("connectionId", handler.getConnectionId());
                vc.put("leaveLabSession", LEAVE_LAB_SESSION.toLowerCase());
                vc.put("leaveLabSessionDtd", LEAVE_LAB_SESSION + "Request.dtd");
                vc.put("sessionId", sessionId);

                sw = new StringWriter();
                template.merge(vc, sw);
                handler.post(LEAVE_LAB_SESSION, sw.toString());
            }
            else{
                Node error = doc.getElementsByTagName("error").item(0);
                String errorCode = error.getAttributes().getNamedItem("code").getNodeValue().trim();
                String errorMsg = error.getAttributes().getNamedItem("message").getNodeValue().trim();
                throw new ASMException(CloudErrorType.GENERAL, -1, errorCode, errorMsg);
            }
        }
        finally {
            APITrace.end();
        }
    }

    @Override
    public void stop(@Nonnull String vmId, boolean force) throws InternalException, CloudException {
        APITrace.begin(provider, "stopVM");
        try {
            APIHandler handler = new APIHandler(provider);
            VelocityContext vc;
            org.apache.velocity.Template template;
            StringWriter sw = new StringWriter();

            try{
                template = Velocity.getTemplate("templates/ASM-joinLabSession.vm");
            }
            catch(ResourceNotFoundException ex){
                throw new InternalException("An error occurred joining the session: " + ex.getMessage());
            }

            String reservationId = vmId.split(":")[0];
            String deviceId = vmId.split(":")[1];

            vc = new VelocityContext();
            vc.put("endpoint", handler.getEndpoint());
            vc.put("connectionId", handler.getConnectionId());
            vc.put("joinLabSession", JOIN_LAB_SESSION.toLowerCase());
            vc.put("joinLabSessionDtd", JOIN_LAB_SESSION + "Request.dtd");
            vc.put("reservationId", reservationId);

            template.merge(vc, sw);
            APIResponse response = handler.post(JOIN_LAB_SESSION, sw.toString());
            Document doc = response.getXML();
            if(doc == null){
                throw new ASMException(CloudErrorType.COMMUNICATION, response.getCode(), "NoSession", "No sessions in lab response");
            }

            NodeList ls = doc.getElementsByTagName("joinlabsession");
            if(ls != null){
                String sessionId = ls.item(0).getAttributes().getNamedItem("sessionid").getNodeValue().trim();

                try{
                    template = Velocity.getTemplate("templates/ASM-powerOff.vm");
                }
                catch(ResourceNotFoundException ex){
                    throw new InternalException("An error occurred powering off the VM: " + ex.getMessage());
                }

                vc = new VelocityContext();
                vc.put("endpoint", handler.getEndpoint());
                vc.put("connectionId", handler.getConnectionId());
                vc.put("powerOff", POWER_OFF.toLowerCase());
                vc.put("powerOffDtd", POWER_OFF + "Request.dtd");
                vc.put("sessionId", sessionId);
                vc.put("deviceId", deviceId);

                sw = new StringWriter();
                template.merge(vc, sw);
                APIResponse powerResponse = handler.post(POWER_OFF, sw.toString());
                Document powerDoc = powerResponse.getXML();
                if(powerDoc == null){
                    throw new ASMException(CloudErrorType.COMMUNICATION, powerResponse.getCode(), "NoResponse", "No response from ASM when powering off VM");
                }

                //TODO: Check for errors

                try{
                    template = Velocity.getTemplate("templates/ASM-leaveLabSession.vm");
                }
                catch(ResourceNotFoundException ex){
                    throw new InternalException("An error occurred ending the session: " + ex.getMessage());
                }

                vc = new VelocityContext();
                vc.put("endpoint", handler.getEndpoint());
                vc.put("connectionId", handler.getConnectionId());
                vc.put("leaveLabSession", LEAVE_LAB_SESSION.toLowerCase());
                vc.put("leaveLabSessionDtd", LEAVE_LAB_SESSION + "Request.dtd");
                vc.put("sessionId", sessionId);

                sw = new StringWriter();
                template.merge(vc, sw);
                handler.post(LEAVE_LAB_SESSION, sw.toString());
            }
            else{
                Node error = doc.getElementsByTagName("error").item(0);
                String errorCode = error.getAttributes().getNamedItem("code").getNodeValue().trim();
                String errorMsg = error.getAttributes().getNamedItem("message").getNodeValue().trim();
                throw new ASMException(CloudErrorType.GENERAL, -1, errorCode, errorMsg);
            }
        }
        finally {
            APITrace.end();
        }
    }

    @Override
    public void reboot(@Nonnull String vmId) throws CloudException, InternalException {
        //Supported in UI - not in API
        throw new OperationNotSupportedException("Reboot operation is not supported for " + getProvider().getCloudName());
    }

    @Override
    public void resume(@Nonnull String vmId) throws CloudException, InternalException {
        //Supported in UI - not in API
        throw new OperationNotSupportedException("Resume operation is not supported for " + getProvider().getCloudName());
    }

    @Override
    public void suspend(@Nonnull String vmId) throws CloudException, InternalException {
        //Supported in UI - not in API
        throw new OperationNotSupportedException("Suspend operation is not supported for " + getProvider().getCloudName());
    }

    @Override
    public boolean supportsPauseUnpause(@Nonnull VirtualMachine vm) {
        return false;
    }

    @Override
    public boolean supportsStartStop(@Nonnull VirtualMachine vm) {
        return true;
    }

    @Override
    public boolean supportsSuspendResume(@Nonnull VirtualMachine vm) {
        return false;//Supported in UI - not in API
    }

    @Override
    public void terminate(@Nonnull String vmId, @Nullable String explanation) throws InternalException, CloudException {
<<<<<<< HEAD
        //To change body of implemented methods use File | Settings | File Templates.
    }

    @Override
    public void unpause(@Nonnull String vmId) throws CloudException, InternalException {
        //To change body of implemented methods use File | Settings | File Templates.
=======
        APITrace.begin(getProvider(), "terminateVM");
        try{
            APIHandler handler = new APIHandler(provider);
            VelocityContext vc;
            org.apache.velocity.Template template;
            StringWriter sw = new StringWriter();

            //TODO: Do a readTopology first and check for multiple VMs as we cannot terminate those - so throw error

            try{
                template = Velocity.getTemplate("templates/ASM-joinLabSession.vm");
            }
            catch(ResourceNotFoundException ex){
                throw new InternalException("An error occurred joining the session: " + ex.getMessage());
            }

            String reservationId = vmId.split(":")[0];

            vc = new VelocityContext();
            vc.put("endpoint", handler.getEndpoint());
            vc.put("connectionId", handler.getConnectionId());
            vc.put("cancelReservation", CANCEL_RESERVATION.toLowerCase());
            vc.put("cancelReservationDtd", CANCEL_RESERVATION + "Request.dtd");
            vc.put("reservationId", reservationId);

            template.merge(vc, sw);
            APIResponse response = handler.post(JOIN_LAB_SESSION, sw.toString());
            Document doc = response.getXML();
            if(doc == null){
                throw new ASMException(CloudErrorType.COMMUNICATION, response.getCode(), "NoResponse", "No response to terminate request");
            }

            if(doc.getElementsByTagName("error") != null && doc.getElementsByTagName("error").getLength() > 0){
                Node error = doc.getElementsByTagName("error").item(0);
                String errorCode = error.getAttributes().getNamedItem("code").getNodeValue().trim();
                String errorMsg = error.getAttributes().getNamedItem("message").getNodeValue().trim();
                throw new ASMException(CloudErrorType.GENERAL, -1, errorCode, errorMsg);
            }
        }
        finally{
            APITrace.end();
        }
    }

    private Collection<VirtualMachine> toVirtualMachine(String reservationId, Document topologyContent) throws InternalException, CloudException{
        HashMap<String, VirtualMachine> vmMap = new HashMap<String, VirtualMachine>();
        NodeList topology = topologyContent.getElementsByTagName("topology").item(0).getChildNodes();
        for(int i=0;i<topology.getLength();i++){//Get the list of devices first
            Node current = topology.item(i);
            if(current.getNodeType() == Node.TEXT_NODE)continue;

            if(current.getNodeName().equalsIgnoreCase("device")){
                if(current.getAttributes().getNamedItem("model").getNodeValue().equalsIgnoreCase("VirtualMachine")){
                    String cpuCount = "";
                    String ramInMb = "";

                    VirtualMachine vm = new VirtualMachine();
                    String deviceKey = current.getAttributes().getNamedItem("key").getNodeValue().trim();

                    vm.setName(current.getAttributes().getNamedItem("name").getNodeValue().trim());
                    vm.setDescription(current.getAttributes().getNamedItem("description").getNodeValue().trim());
                    vm.setProviderVirtualMachineId(reservationId + ":" + deviceKey);
                    vm.setProviderDataCenterId(provider.getContext().getRegionId());
                    vm.setProviderRegionId(provider.getContext().getRegionId());
                    vm.setTag("devicekey", deviceKey);

                    for(int j=0;j<current.getChildNodes().getLength();j++){
                        Node vmProperties = current.getChildNodes().item(j);
                        if(vmProperties.getNodeType() == Node.TEXT_NODE)continue;

                        if(vmProperties.getNodeName().equalsIgnoreCase("enforcedproperties")){
                            for(int k=0;k<vmProperties.getChildNodes().getLength();k++){
                                Node property = vmProperties.getChildNodes().item(k);
                                if(property.getNodeType() == Node.TEXT_NODE)continue;

                                if(property.getAttributes().getNamedItem("name").getNodeValue().trim().equalsIgnoreCase("CPU")){
                                    cpuCount = property.getAttributes().getNamedItem("value").getNodeValue().trim();
                                }
                                else if(property.getAttributes().getNamedItem("name").getNodeValue().trim().equalsIgnoreCase("RAM")){
                                    ramInMb = property.getAttributes().getNamedItem("value").getNodeValue().trim();
                                }
                            }
                        }
                    }
                    vm.setProductId(cpuCount + ":" + ramInMb);
                    vmMap.put(deviceKey, vm);
                }
            }
        }

        if(vmMap.size() > 0){//Check to see if there are any devices in the list then get the details
            for(int i=0;i<topology.getLength();i++){
                Node current = topology.item(i);
                if(current.getNodeType() == Node.TEXT_NODE)continue;
                else if(current.getNodeName().equalsIgnoreCase("attribute")){
                    String attributeName = current.getAttributes().getNamedItem("name").getNodeValue().trim();
                    String attributeReference = current.getAttributes().getNamedItem("refs").getNodeValue().trim();

                    if(attributeName.equalsIgnoreCase("power")){
                        for(int j=0;j<current.getChildNodes().getLength();j++){
                            Node attributeNode = current.getChildNodes().item(j);
                            if(attributeNode.getNodeType() == Node.TEXT_NODE)continue;

                            if(attributeNode.getNodeName().equalsIgnoreCase("value") && attributeNode.getFirstChild() != null){
                                String power = attributeNode.getFirstChild().getNodeValue().trim();
                                if(power.equalsIgnoreCase("on")){
                                    vmMap.get(attributeReference).setCurrentState(VmState.RUNNING);
                                }
                                else if(power.equalsIgnoreCase("off")){
                                    vmMap.get(attributeReference).setCurrentState(VmState.STOPPED);
                                }
                            }
                        }
                    }
                    else if(attributeName.equalsIgnoreCase("IPAddress")){
                        for(int j=0;j<current.getChildNodes().getLength();j++){
                            Node attributeNode = current.getChildNodes().item(j);
                            if(attributeNode.getNodeType() == Node.TEXT_NODE)continue;

                            if(attributeNode.getNodeName().equalsIgnoreCase("value") && attributeNode.getFirstChild() != null){

                                String ip = attributeNode.getFirstChild().getNodeValue().trim();
                                RawAddress ipAddress = new RawAddress(ip, IPVersion.IPV4);
                                vmMap.get(attributeReference).setPrivateAddresses(ipAddress);
                            }
                        }
                    }
                    else if(attributeName.equalsIgnoreCase("GuestType")){
                        for(int j=0;j<current.getChildNodes().getLength();j++){
                            Node attributeNode = current.getChildNodes().item(j);
                            if(attributeNode.getNodeType() == Node.TEXT_NODE)continue;

                            if(attributeNode.getNodeName().equalsIgnoreCase("value") && attributeNode.getFirstChild() != null){
                                vmMap.get(attributeReference).setPlatform(Platform.guess(attributeNode.getFirstChild().getNodeValue().trim()));
                            }
                        }
                    }
                }
            }
        }
        return vmMap.values();
>>>>>>> 02871906
    }
}<|MERGE_RESOLUTION|>--- conflicted
+++ resolved
@@ -19,22 +19,6 @@
 
 package org.dasein.cloud.dell.asm.compute;
 
-<<<<<<< HEAD
-import org.dasein.cloud.CloudException;
-import org.dasein.cloud.InternalException;
-import org.dasein.cloud.Requirement;
-import org.dasein.cloud.ResourceStatus;
-import org.dasein.cloud.compute.AbstractVMSupport;
-import org.dasein.cloud.compute.Architecture;
-import org.dasein.cloud.compute.ImageClass;
-import org.dasein.cloud.compute.VMFilterOptions;
-import org.dasein.cloud.compute.VMLaunchOptions;
-import org.dasein.cloud.compute.VMScalingOptions;
-import org.dasein.cloud.compute.VirtualMachine;
-import org.dasein.cloud.compute.VirtualMachineProduct;
-import org.dasein.cloud.compute.VmState;
-import org.dasein.cloud.dell.asm.DellASM;
-=======
 import org.apache.commons.lang.StringEscapeUtils;
 import org.apache.log4j.Logger;
 import org.apache.velocity.VelocityContext;
@@ -53,14 +37,9 @@
 import org.dasein.util.uom.storage.Megabyte;
 import org.dasein.util.uom.storage.Storage;
 import org.w3c.dom.*;
->>>>>>> 02871906
 
 import javax.annotation.Nonnull;
 import javax.annotation.Nullable;
-<<<<<<< HEAD
-import java.util.Collections;
-import java.util.Locale;
-=======
 import javax.xml.parsers.DocumentBuilderFactory;
 import javax.xml.transform.OutputKeys;
 import javax.xml.transform.Transformer;
@@ -73,7 +52,6 @@
 import java.text.ParseException;
 import java.text.SimpleDateFormat;
 import java.util.*;
->>>>>>> 02871906
 
 /**
  * Implements the Dasein Cloud interface for interacting with virtual machines for virtual machines and physical servers
@@ -98,16 +76,6 @@
     static public final String POWER_ON = "powerOn";
     static public final String POWER_OFF = "powerOff";
 
-<<<<<<< HEAD
-    @Override
-    public int getCostFactor(@Nonnull VmState state) throws InternalException, CloudException {
-        return 100;
-    }
-
-    @Override
-    public int getMaximumVirtualMachineCount() throws CloudException, InternalException {
-        return -2;
-=======
     static public final String FOUND_RESERVATION_OPTIONS = "res.scheduler.400";
 
     public VirtualVM(@Nonnull DellASM provider) {
@@ -131,7 +99,6 @@
     @Override
     public VMScalingCapabilities describeVerticalScalingCapabilities() throws CloudException, InternalException {
         return VMScalingCapabilities.getInstance(false, false, Requirement.NONE, Requirement.NONE);
->>>>>>> 02871906
     }
 
     @Override
@@ -150,13 +117,8 @@
     }
 
     @Override
-<<<<<<< HEAD
-    public @Nonnull String getProviderTermForServer(@Nonnull Locale locale) {
-        return "VM";
-=======
     public String getProviderTermForServer(@Nonnull Locale locale) {
         return "Virtual Machine";
->>>>>>> 02871906
     }
 
     @Override
@@ -171,11 +133,6 @@
         throw new InternalException("Could not find VM with ID: " + vmId);
     }
 
-<<<<<<< HEAD
-    @Override
-    public @Nonnull Requirement identifyImageRequirement(@Nonnull ImageClass cls) throws CloudException, InternalException {
-        return Requirement.NONE;
-=======
     @Nonnull
     @Override
     public VmStatistics getVMStatistics(@Nonnull String vmId, @Nonnegative long from, @Nonnegative long to) throws InternalException, CloudException {
@@ -222,7 +179,6 @@
     @Override
     public Requirement identifyVlanRequirement() throws CloudException, InternalException {
         return Requirement.OPTIONAL;
->>>>>>> 02871906
     }
 
     @Override
@@ -247,14 +203,6 @@
 
     @Override
     public boolean isUserDataSupported() throws CloudException, InternalException {
-<<<<<<< HEAD
-        return false;
-    }
-
-    @Override
-    public @Nonnull VirtualMachine launch(@Nonnull VMLaunchOptions withLaunchOptions) throws CloudException, InternalException {
-        return null;  //To change body of implemented methods use File | Settings | File Templates.
-=======
         return true;
     }
 
@@ -393,14 +341,9 @@
         finally{
             APITrace.end();
         }
->>>>>>> 02871906
-    }
-
-    @Override
-<<<<<<< HEAD
-    public @Nonnull Iterable<VirtualMachineProduct> listProducts(@Nonnull Architecture architecture) throws InternalException, CloudException {
-        return null;  //To change body of implemented methods use File | Settings | File Templates.
-=======
+    }
+
+    @Override
     public Iterable<String> listFirewalls(@Nonnull String vmId) throws InternalException, CloudException {
         return null;
     }
@@ -446,26 +389,17 @@
             }
         }
         return Collections.emptyList();
->>>>>>> 02871906
     }
 
     @Override
     public Iterable<Architecture> listSupportedArchitectures() throws InternalException, CloudException {
-<<<<<<< HEAD
-        return Collections.singletonList(Architecture.I64);
-=======
         Collection<Architecture> supported = new ArrayList<Architecture>();
         supported.add(Architecture.I32);
         supported.add(Architecture.I64);
         return supported;
->>>>>>> 02871906
-    }
-
-    @Override
-<<<<<<< HEAD
-    public @Nonnull Iterable<ResourceStatus> listVirtualMachineStatus() throws InternalException, CloudException {
-        return null;  //To change body of implemented methods use File | Settings | File Templates.
-=======
+    }
+
+    @Override
     public Iterable<ResourceStatus> listVirtualMachineStatus() throws InternalException, CloudException {
         ArrayList<VirtualMachine> vms = (ArrayList<VirtualMachine>)listVirtualMachines();
         if(vms != null && vms.size() > 0){
@@ -476,25 +410,15 @@
             return statuses;
         }
         else return Collections.emptyList();
->>>>>>> 02871906
-    }
-
-    @Override
-<<<<<<< HEAD
-    public @Nonnull Iterable<VirtualMachine> listVirtualMachines() throws InternalException, CloudException {
-        return null;  //To change body of implemented methods use File | Settings | File Templates.
-=======
+    }
+
+    @Override
     public Iterable<VirtualMachine> listVirtualMachines() throws InternalException, CloudException {
         VMFilterOptions options = VMFilterOptions.getInstance();
         return listVirtualMachines(options);
->>>>>>> 02871906
-    }
-
-    @Override
-<<<<<<< HEAD
-    public @Nonnull Iterable<VirtualMachine> listVirtualMachines(@Nullable VMFilterOptions options) throws InternalException, CloudException {
-        return null;  //To change body of implemented methods use File | Settings | File Templates.
-=======
+    }
+
+    @Override
     public Iterable<VirtualMachine> listVirtualMachines(@Nullable VMFilterOptions options) throws InternalException, CloudException {
         //TODO: Add filters if possible
         APITrace.begin(provider, "listVirtualMachines");
@@ -593,7 +517,6 @@
         finally{
             APITrace.end();
         }
->>>>>>> 02871906
     }
 
     @Override
@@ -816,14 +739,6 @@
 
     @Override
     public void terminate(@Nonnull String vmId, @Nullable String explanation) throws InternalException, CloudException {
-<<<<<<< HEAD
-        //To change body of implemented methods use File | Settings | File Templates.
-    }
-
-    @Override
-    public void unpause(@Nonnull String vmId) throws CloudException, InternalException {
-        //To change body of implemented methods use File | Settings | File Templates.
-=======
         APITrace.begin(getProvider(), "terminateVM");
         try{
             APIHandler handler = new APIHandler(provider);
@@ -965,6 +880,5 @@
             }
         }
         return vmMap.values();
->>>>>>> 02871906
     }
 }